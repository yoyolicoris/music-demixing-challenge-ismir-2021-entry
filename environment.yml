--- conflicted
+++ resolved
@@ -21,8 +21,5 @@
     - torch-optimizer
     - musdb
     - torchinfo
-<<<<<<< HEAD
-=======
     - julius
->>>>>>> df631454
     - git+https://github.com/yoyololicon/norbert@batch-support